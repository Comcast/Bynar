--- conflicted
+++ resolved
@@ -1,11 +1,8 @@
 // Monitor in progress disk repairs
-<<<<<<< HEAD
 extern crate chrono;
 extern crate postgres;
 extern crate postgres_shared;
-=======
 extern crate helpers;
->>>>>>> e4b61ab9
 extern crate rusqlite;
 extern crate time;
 
@@ -24,16 +21,10 @@
 use std::net::IpAddr;
 use std::path::{Path, PathBuf};
 use std::str::FromStr;
+use self::helpers::error::*;
 
 use test_disk;
 
-<<<<<<< HEAD
-=======
-use self::helpers::error::*;
-use self::rusqlite::Connection;
-use self::time::Timespec;
-
->>>>>>> e4b61ab9
 #[cfg(test)]
 mod tests {
     extern crate log;
