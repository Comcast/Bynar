//use super::DBConfig;
use crate::test_disk::{BlockDevice, State};
/// Monitor in progress disk repairs
use chrono::offset::Utc;
use chrono::DateTime;
use helpers::{error::*, host_information::Host as MyHost,DBConfig};
use log::{debug, error, info};
use postgres::{params::ConnectParams, params::Host, rows::Row, transaction::Transaction};
use r2d2::{Pool, PooledConnection};
use r2d2_postgres::{PostgresConnectionManager as ConnectionManager, TlsMode};
use std::fmt::{Display, Formatter, Result as fResult};
use std::path::PathBuf;
use std::process::id;
use std::str::FromStr;
use std::time::Duration;

#[cfg(test)]
mod tests {
    use super::super::ConfigSettings;
    use block_utils::{Device, FilesystemType, MediaType, ScsiInfo};
    use simplelog::{Config, TermLogger};
    use std::collections::BTreeMap;
    use std::path::{Path, PathBuf};
    use uuid::Uuid;

    #[test]
    fn test_new_host() {
        TermLogger::new(log::LevelFilter::Debug, Config::default()).unwrap();
        let info = super::MyHost::new().unwrap();
        println!("{:#?}", info);
    }

    #[test]
    fn test_db_apis() {
        TermLogger::new(log::LevelFilter::Debug, Config::default()).unwrap();
        let config_dir = Path::new("/newDevice/tests/");
        let config: ConfigSettings =
            helpers::load_config(config_dir, "bynar.json").expect("Failed to load config");
        let db_config = config.database;
        let pool = super::create_db_connection_pool(&db_config).unwrap();

        let info = super::MyHost::new().unwrap();
        let result = super::update_storage_info(&info, &pool).expect(
            "Failed to update
                storage details",
        );
        println!("Successfully updated storage details");
        println!("host details mapping {:#?}", result);

        // create fake device
        let drive_uuid = Uuid::new_v4();
        let dev_name = format!("some_path-{}", drive_uuid);
        let path = format!("/some/{}", dev_name);
        let mut d = crate::test_disk::BlockDevice {
            device: Device {
                id: Some(drive_uuid),
                name: dev_name,
                media_type: MediaType::Rotational,
                capacity: 26214400,
                fs_type: FilesystemType::Xfs,
                serial_number: Some("123456".into()),
            },
            dev_path: PathBuf::from(path),
            device_database_id: None,
            mount_point: None,
            partitions: BTreeMap::new(),
            scsi_info: ScsiInfo::default(),
            state: crate::test_disk::State::Unscanned,
            storage_detail_id: result.storage_detail_id,
            operation_id: None,
        };

        println!("Adding disk {:#?}", d);
        let _disk_result = super::add_disk_detail(&pool, &mut d).unwrap();
        let dev_id = match d.device_database_id {
            None => 0,
            Some(i) => i,
        };
        println!("Added disk with id {}", dev_id);

        // Add operation
        let mut op_info = super::OperationInfo::new(result.entry_id, dev_id);
        println!("Created operation {:#?}", op_info);
        let _op_result = super::add_or_update_operation(&pool, &mut op_info).unwrap();
        d.operation_id = op_info.operation_id;

        let o_id = match op_info.operation_id {
            None => 0,
            Some(i) => i,
        };
        println!("Added operation with ID {}", o_id);

        // call add_disk_detail again for same device
        println!(
            "Re-adding same disk with id {} again to the database",
            dev_id
        );
        let _disk_result2 = super::add_disk_detail(&pool, &mut d).unwrap();

        // Clear device_database_id to mimic re-run and add again
        d.device_database_id = None;

        let _disk_result3 = super::add_disk_detail(&pool, &mut d).unwrap();
        let new_dev_id = match d.device_database_id {
            None => 0,
            Some(i) => i,
        };
        println!(
            "Dev-id after reinsert attempt {}, old {}",
            new_dev_id, dev_id
        );

        // now update operation
        println!("Updating first operation with snapshot time");
        op_info.set_snapshot_time(super::Utc::now());
        let _op_result2 = super::add_or_update_operation(&pool, &mut op_info).unwrap();

        // update again with done_time
        op_info.set_done_time(super::Utc::now());
        println!("Updating first operation with done time");
        let _op_result2 = super::add_or_update_operation(&pool, &mut op_info).unwrap();

        // Add operation_details
        println!("Updating first operation detail as Evaluation");
        let mut op_detail = super::OperationDetail::new(o_id, super::OperationType::Evaluation);
        let _detail_result = super::add_or_update_operation_detail(&pool, &mut op_detail);
        // Update status
        println!("Updating first operation status as in-progress");
        op_detail.set_operation_status(super::OperationStatus::InProgress);
        let _detail_result = super::add_or_update_operation_detail(&pool, &mut op_detail);

        // Add another sub-operation
        println!("Updating first operation detail as WaitingForReplacement");
        let mut op_detail2 =
            super::OperationDetail::new(o_id, super::OperationType::WaitingForReplacement);
        op_detail2.set_operation_status(super::OperationStatus::InProgress);

        //update ticket_id
        println!("Updating second operation detail with tracking number");
        op_detail2.set_tracking_id("ABC-1234".to_string());
        let _detail_result = super::add_or_update_operation_detail(&pool, &mut op_detail2);

        // update first sub-operation as complete
        op_detail.set_operation_status(super::OperationStatus::Complete);
        op_detail.set_done_time(super::Utc::now());
        let _detail_result = super::add_or_update_operation_detail(&pool, &mut op_detail);

        // get device state from db
        let state = super::get_state(&pool, &d).unwrap();
        println!("State for dev name {} is {:#?}", d.device.name, state);

        let new_state = crate::test_disk::State::WaitingForReplacement;
        let _state_result = super::save_state(&pool, &d, new_state).unwrap();

        // get state again, and compare -- they should be same
        let new_state_result = super::get_state(&pool, &d).unwrap();
        println!(
            "State for dev name {} is {:#?}",
            d.device.name, new_state_result
        );
        assert_eq!(new_state, new_state_result);

        let tickets =
            super::get_outstanding_repair_tickets(&pool, result.storage_detail_id).unwrap();
        println!("All open tickets {:#?}", tickets);

        let is_repair_needed = super::is_hardware_waiting_repair(
            &pool,
            result.storage_detail_id,
            &d.device.name,
            None,
        )
        .unwrap();
        println!(
            "disk {} needs repair {}",
            d.dev_path.display(),
            is_repair_needed
        );

        let all_devices = super::get_devices_from_db(&pool, result.storage_detail_id).unwrap();
        println!("All devices {:#?}", all_devices);

        //TODO: add failure tests
        // 1. set entry_id = 0
    }
}

#[derive(Debug)]
pub struct DiskRepairTicket {
    pub ticket_id: String,
    pub device_name: String,
    pub device_path: String,
}
#[derive(Debug)]
pub struct HostDetailsMapping {
    pub entry_id: u32,
    pub region_id: u32,
    pub storage_detail_id: u32,
}

impl HostDetailsMapping {
    pub fn new(entry_id: u32, region_id: u32, storage_detail_id: u32) -> HostDetailsMapping {
        HostDetailsMapping {
            entry_id,
            region_id,
            storage_detail_id,
        }
    }
}

#[derive(Debug)]
pub struct OperationInfo {
    pub operation_id: Option<u32>,
    pub entry_id: u32,
    pub device_id: u32,
    pub behalf_of: Option<String>,
    pub reason: Option<String>,
    pub start_time: DateTime<Utc>,
    pub snapshot_time: DateTime<Utc>,
    pub done_time: Option<DateTime<Utc>>,
}

impl OperationInfo {
    pub fn new(entry_id: u32, device_id: u32) -> OperationInfo {
        OperationInfo {
            operation_id: None,
            entry_id,
            device_id,
            behalf_of: None,
            reason: None,
            start_time: Utc::now(),
            snapshot_time: Utc::now(),
            done_time: None,
        }
    }
    fn set_operation_id(&mut self, op_id: u32) {
        self.operation_id = Some(op_id);
    }
    pub fn set_done_time(&mut self, done_time: DateTime<Utc>) {
        self.done_time = Some(done_time);
    }
    pub fn set_snapshot_time(&mut self, snapshot_time: DateTime<Utc>) {
        self.snapshot_time = snapshot_time;
    }
}

#[derive(Debug)]
pub enum OperationType {
    DiskAdd,
    DiskReplace,
    DiskRemove,
    WaitingForReplacement,
    Evaluation,
}

impl Display for OperationType {
    fn fmt(&self, f: &mut Formatter<'_>) -> fResult {
        let message = match *self {
            OperationType::DiskAdd => "diskadd",
            OperationType::DiskReplace => "diskreplace",
            OperationType::DiskRemove => "diskremove",
            OperationType::WaitingForReplacement => "waiting_for_replacement",
            OperationType::Evaluation => "evaluation",
        };
        write!(f, "{}", message)
    }
}

#[derive(Debug)]
pub enum OperationStatus {
    Pending,
    InProgress,
    Complete,
}

impl Display for OperationStatus {
    fn fmt(&self, f: &mut Formatter<'_>) -> fResult {
        let message = match *self {
            OperationStatus::Pending => "pending",
            OperationStatus::InProgress => "in_progress",
            OperationStatus::Complete => "complete",
        };
        write!(f, "{}", message)
    }
}

#[derive(Debug)]
pub struct OperationDetail {
    pub op_detail_id: Option<u32>,
    pub operation_id: u32,
    pub op_type: OperationType,
    pub status: OperationStatus,
    pub tracking_id: Option<String>,
    pub start_time: DateTime<Utc>,
    pub snapshot_time: DateTime<Utc>,
    pub done_time: Option<DateTime<Utc>>,
}

impl OperationDetail {
    pub fn new(operation_id: u32, op_type: OperationType) -> OperationDetail {
        OperationDetail {
            op_detail_id: None,
            operation_id,
            op_type,
            status: OperationStatus::Pending,
            tracking_id: None,
            start_time: Utc::now(),
            snapshot_time: Utc::now(),
            done_time: None,
        }
    }
    fn set_operation_detail_id(&mut self, op_detail_id: u32) {
        self.op_detail_id = Some(op_detail_id);
    }

    pub fn set_tracking_id(&mut self, tracking_id: String) {
        self.tracking_id = Some(tracking_id);
    }

    pub fn set_done_time(&mut self, done_time: DateTime<Utc>) {
        self.done_time = Some(done_time);
    }

    pub fn set_operation_status(&mut self, status: OperationStatus) {
        self.status = status;
    }
}

/// Reads the config file to establish a pool of database connections
pub fn create_db_connection_pool(db_config: &DBConfig) -> BynarResult<Pool<ConnectionManager>> {
    debug!(
        "Establishing a connection to database {} at {}:{} using {}",
        db_config.dbname, db_config.endpoint, db_config.port, db_config.username
    );
    // Postgres expects an &str here instead of Option<String>
    let password: Option<&str> = match db_config.password.as_ref() {
        Some(v) => Some(v),
        None => None,
    };
    let connection_params = ConnectParams::builder()
        .user(&db_config.username, password)
        .port(db_config.port)
        .database(&db_config.dbname)
        .build(Host::Tcp(db_config.endpoint.to_string()));
    let manager = ConnectionManager::new(connection_params, TlsMode::None)?;
    let db_pool = Pool::builder()
        .max_size(10)
        .connection_timeout(Duration::from_secs(300))
        .build(manager)?;
    Ok(db_pool)
}

/// return one connection from the pool
pub fn get_connection_from_pool(
    pool: &Pool<ConnectionManager>,
) -> BynarResult<PooledConnection<ConnectionManager>> {
    let connection = pool.get()?;
    Ok(connection)
}

/// Should be called when bynar daemon first starts up
/// Returns whether or not all steps in this call have been successful
/// TODO: return conn, entry_id, region_id, detail_id
pub fn update_storage_info(
    s_info: &MyHost,
    pool: &Pool<ConnectionManager>,
) -> BynarResult<HostDetailsMapping> {
    debug!("Adding datacenter and host information to database");

    // Get a database connection
    let conn = get_connection_from_pool(pool)?;
    // extract ip address to a &str
    let ip_address: String = s_info.ip.to_string();

    // Do all these three in a transaction, rolls back by default.
    let transaction = conn.transaction()?;
    info!("Started transaction to update storage information in database");
    let entry_id = register_to_process_manager(&transaction, &ip_address)?;
    let region_id = update_region(&transaction, &s_info.region)?;
    let detail_id = update_storage_details(&transaction, &s_info, region_id)?;

    let host_detail_mapping = if entry_id == 0 || region_id == 0 || detail_id == 0 {
        return Err(BynarError::new(
            "Failed to update storage information in the database".to_string(),
        ));
    } else {
        transaction.set_commit();
        HostDetailsMapping::new(entry_id, region_id, detail_id)
    };
    let _ = transaction.finish();
    Ok(host_detail_mapping)
}

/// responsible to store the pid, ip of the system on which bynar is running
fn register_to_process_manager(conn: &Transaction<'_>, ip: &str) -> BynarResult<u32> {
    // get process id
    let pid = id();
    debug!("Adding daemon details with pid {} to process manager", pid);
    let mut entry_id: u32 = 0;
    let stmt = format!(
        "SELECT entry_id FROM process_manager WHERE
    pid={} AND ip='{}'",
        pid, &ip
    );
    let stmt_query = conn.query(&stmt, &[])?;
    if let Some(row) = stmt_query.into_iter().next() {
        // entry exists for this ip with this pid. Update status
        let r: i32 = row.get("entry_id");
        let update_stmt = format!(
            "UPDATE process_manager SET status='idle'
           WHERE pid={} AND ip='{}'",
            pid, &ip
        );
        conn.execute(&update_stmt, &[])?;
        entry_id = r as u32;
    } else {
        // does not exist, insert
        let insert_stmt = format!(
            "INSERT INTO process_manager (pid, ip, status)
                            VALUES ({}, '{}', 'idle') RETURNING entry_id",
            pid, &ip
        );
        let insert_stmt_query = conn.query(&insert_stmt, &[])?;
        if let Some(r) = insert_stmt_query.into_iter().next() {
            let e: i32 = r.get("entry_id");
            entry_id = e as u32;
        }
    }
    Ok(entry_id)
}

/// Responsible to de-register itself when daemon exists
pub fn deregister_from_process_manager() -> BynarResult<()> {
    // DELETE FROM process_manager WHERE IP=<>
    Ok(())
}

// Checks for the region in the database, inserts if it does not exist
// and returns the region_id
fn update_region(conn: &Transaction<'_>, region: &str) -> BynarResult<u32> {
    let stmt = format!(
        "SELECT region_id FROM regions WHERE region_name = '{}'",
        region
    );
    let stmt_query = conn.query(&stmt, &[])?;
    let mut region_id: u32 = 0;

    if let Some(res) = stmt_query.into_iter().next() {
        // Exists, return region_id
        let id: i32 = res.get(0);
        region_id = id as u32;
    } else {
        // does not exist, insert
        debug!("Adding region {} to database", region);
        let stmt = format!(
            "INSERT INTO regions (region_name)
                            VALUES ('{}') RETURNING region_id",
            region
        );
        let stmt_query = conn.query(&stmt, &[])?;
        if let Some(res) = stmt_query.into_iter().next() {
            // Exists
            let id: i32 = res.get(0);
            region_id = id as u32;
        }
    }
    Ok(region_id)
}

fn update_storage_details(
    conn: &Transaction<'_>,
    s_info: &MyHost,
    region_id: u32,
) -> BynarResult<u32> {
    let stmt = format!(
        "SELECT storage_id FROM storage_types WHERE storage_type='{}'",
        s_info.storage_type
    );
    let stmt_query = conn.query(&stmt, &[])?;
    let mut storage_detail_id: u32 = 0;

    if let Some(r) = stmt_query.into_iter().next() {
        let sid: i32 = r.get("storage_id");
        let storage_id: u32 = sid as u32;

        // query if these storage details are already in DB
        let details_query = format!(
            "SELECT detail_id FROM storage_details WHERE storage_id = {}
            AND region_id = {} AND hostname = '{}'",
            storage_id, region_id, s_info.hostname
        );
        let details_query_exec = conn.query(&details_query, &[])?;
        if let Some(res) = details_query_exec.into_iter().next() {
            //Exists
            let sdi: i32 = res.get("detail_id");
            storage_detail_id = sdi as u32;
        } else {
            // TODO: modify when exact storage details are added

            let mut details_query = "INSERT INTO storage_details
            (storage_id, region_id, hostname"
                .to_string();
            if s_info.array_name.is_some() {
                details_query.push_str(", name_key1");
            }
            if s_info.pool_name.is_some() {
                details_query.push_str(", name_key2");
            }
            details_query.push_str(&format!(
                ") VALUES ({}, {}, '{}'",
                storage_id, region_id, s_info.hostname
            ));
            if let Some(ref array_name) = s_info.array_name {
                details_query.push_str(&format!(", '{}'", array_name));
            }
            if let Some(ref pool_name) = s_info.pool_name {
                details_query.push_str(&format!(", '{}'", pool_name));
            }
            details_query.push_str(") RETURNING detail_id");

            let dqr = conn.query(&details_query, &[])?;
            if let Some(res) = dqr.into_iter().next() {
                let sdi: i32 = res.get("detail_id");
                storage_detail_id = sdi as u32;
            } else {
                // failed to insert
                error!("Query to insert and retrive storage details failed");
            }
        }
    } else {
        error!("Storage type {} not in database", s_info.storage_type);
    }
    Ok(storage_detail_id)
}

// Inserts disk informatation record into bynar.hardware and adds the device_database_id to struct
pub fn add_disk_detail(
    pool: &Pool<ConnectionManager>,
    disk_info: &mut BlockDevice,
) -> BynarResult<()> {
    let conn = get_connection_from_pool(pool)?;
    let detail_id = disk_info.storage_detail_id as i32;

    let stmt_query = conn.query(
        "SELECT device_id FROM hardware WHERE device_path=$1
            AND detail_id=$2 AND device_name=$3",
        &[
            &format!("{}", disk_info.dev_path.display()),
            &detail_id,
            &disk_info.device.name,
        ],
    )?;
    if stmt_query.is_empty() {
        // A record doesn't exist, insert
        let mut stmt = String::new();

        let mut hardware_type: i32 = 2; // this is the usual value added to DB for disk type

        // Get hardware_type id from DB
        let stmt2 = conn.query(
            "SELECT hardware_id FROM hardware_types WHERE hardware_type='disk'",
            &[],
        )?;
        if let Some(res) = stmt2.into_iter().next() {
            hardware_type = res.get("hardware_id");
        }

        stmt.push_str(
            "INSERT INTO hardware(detail_id, device_path, device_name, state, hardware_type",
        );
        if disk_info.mount_point.is_some() {
            stmt.push_str(", mount_path");
        }
        if disk_info.device.id.is_some() {
            stmt.push_str(", device_uuid");
        }

        if disk_info.device.serial_number.is_some() {
            stmt.push_str(", serial_number");
        }

        stmt.push_str(&format!(
            ") VALUES ({}, '{}', '{}', '{}', {}",
            disk_info.storage_detail_id,
            disk_info.dev_path.display(),
            disk_info.device.name,
            disk_info.state,
            hardware_type
        ));

        if let Some(ref mount) = disk_info.mount_point {
            stmt.push_str(&format!(", '{}'", mount.display()));
        }
        if let Some(ref uuid) = disk_info.device.id {
            stmt.push_str(&format!(", '{}'", uuid));
        }
        if let Some(ref serial) = disk_info.device.serial_number {
            stmt.push_str(&format!(", '{}'", serial));
        }

        stmt.push_str(") RETURNING device_id");
        let stmt_q = conn.query(&stmt, &[])?;
        if let Some(row) = stmt_q.into_iter().next() {
            let id: i32 = row.get("device_id");
            disk_info.set_device_database_id(id as u32);
            Ok(())
        } else {
            Err(BynarError::new(format!(
                "Failed to add {},{} to database",
                disk_info.storage_detail_id, disk_info.device.name
            )))
        }
    } else {
        // device exists in database
        if let Some(result) = stmt_query.into_iter().next() {
            let id: i32 = result.get("device_id");
            // does it match our struct?
            match disk_info.device_database_id {
                None => {
                    disk_info.set_device_database_id(id as u32);
                    Ok(())
                }
                Some(i) => {
                    if i != id as u32 {
                        Err(BynarError::new(format!(
                            "Information about {} for storage id {} didn't match",
                            disk_info.device.name, disk_info.storage_detail_id
                        )))
                    } else {
                        Ok(())
                    }
                }
            }
        } else {
            // Query said something exists, but we couldn't find that
            Err(BynarError::new(format!(
                "Failed to find device information for {},{} in database",
                disk_info.storage_detail_id, disk_info.device.name
            )))
        }
    }
}

// inserts the operation record. If successful insert, the provided input op_info
// is modified. Returns error if insert or update fails.
pub fn add_or_update_operation(
    pool: &Pool<ConnectionManager>,
    op_info: &mut OperationInfo,
) -> BynarResult<()> {
    let mut stmt = String::new();

    let conn = get_connection_from_pool(pool)?;
    match op_info.operation_id {
        None => {
            // no operation_id, validate new record input
            if op_info.entry_id == 0 {
                return Err(BynarError::new(
                    "A process tracking ID is required and is missing".to_string(),
                ));
            }
            stmt.push_str(
                "INSERT INTO operations (
                                    entry_id, start_time, snapshot_time, device_id",
            );

            if op_info.behalf_of.is_some() {
                stmt.push_str(", behalf_of");
            }
            if op_info.reason.is_some() {
                stmt.push_str(", reason");
            }

            stmt.push_str(")");

            stmt.push_str(&format!(
                " VALUES ({},'{}', '{}', {}",
                op_info.entry_id, op_info.start_time, op_info.snapshot_time, op_info.device_id
            ));

            if let Some(ref behalf_of) = op_info.behalf_of {
                stmt.push_str(&format!(", '{}'", behalf_of));
            }
            if let Some(ref reason) = op_info.reason {
                stmt.push_str(&format!(", '{}'", reason));
            }
            stmt.push_str(") RETURNING operation_id");
        }
        Some(id) => {
            // update existing record. Only snapshot_time and done_time
            // can be updated.
            stmt.push_str(&format!(
                "UPDATE operations SET snapshot_time = '{}'",
                op_info.snapshot_time
            ));

            if let Some(d_time) = op_info.done_time {
                stmt.push_str(&format!(", done_time = '{}'", d_time));
            }
            stmt.push_str(&format!(" WHERE operation_id = {}", id));
        }
    }
    let stmt_query = conn.query(&stmt, &[])?;
    match op_info.operation_id {
        None => {
            // insert
            if let Some(row) = stmt_query.into_iter().next() {
                let oid: i32 = row.get("operation_id");
                op_info.set_operation_id(oid as u32);
                Ok(())
            } else {
                Err(BynarError::new(
                    "Query to insert operation into DB failed".to_string(),
                ))
            }
        }
        Some(_) => {
            // update. even if query to update failed that's fine.
            Ok(())
        }
    }
}

pub fn add_or_update_operation_detail(
    pool: &Pool<ConnectionManager>,
    operation_detail: &mut OperationDetail,
) -> BynarResult<()> {
    let conn = get_connection_from_pool(pool)?;
    let mut stmt = String::new();
    match operation_detail.op_detail_id {
        None => {
            // insert new detail record
            let stmt2 = format!(
                "SELECT type_id FROM operation_types WHERE
                                op_name='{}'",
                operation_detail.op_type
            );
            let stmt_query = conn.query(&stmt2, &[])?;
            if stmt_query.len() != 1 {
                return Err(BynarError::new(format!(
                    "More than one record found in database for operation {}",
                    operation_detail.op_type
                )));
            }
            if stmt_query.is_empty() {
                return Err(BynarError::new(format!(
                    "No record in database for operation {}",
                    operation_detail.op_type
                )));
            }
            let row = stmt_query.get(0);
            let type_id: i32 = row.get("type_id");

            stmt.push_str(
                "INSERT INTO operation_details (operation_id, type_id,
                            status, start_time, snapshot_time",
            );
            if operation_detail.tracking_id.is_some() {
                stmt.push_str(", tracking_id");
            }
            if operation_detail.done_time.is_some() {
                stmt.push_str(", done_time");
            }

            stmt.push_str(&format!(
                " ) VALUES ({}, {}, '{}', '{}', '{}'",
                operation_detail.operation_id,
                type_id as u32,
                operation_detail.status,
                operation_detail.start_time,
                operation_detail.snapshot_time
            ));

            if let Some(ref t_id) = operation_detail.tracking_id {
                stmt.push_str(&format!(", '{}'", t_id));
            }
            if let Some(done_time) = operation_detail.done_time {
                stmt.push_str(&format!(", '{}'", done_time));
            }
            stmt.push_str(") RETURNING operation_detail_id");
        }
        Some(id) => {
            // update existing detail record.
            // Only tracking_id, snapshot_time, done_time and status are update-able
            stmt.push_str(&format!(
                "UPDATE operation_details SET snapshot_time = '{}', 
                            status = '{}'",
                operation_detail.snapshot_time, operation_detail.status
            ));
            if let Some(ref t_id) = operation_detail.tracking_id {
                stmt.push_str(&format!(", tracking_id = '{}'", t_id));
            }
            if let Some(done_time) = operation_detail.done_time {
                stmt.push_str(&format!(", done_time = '{}'", done_time));
            }
            stmt.push_str(&format!(" WHERE operation_detail_id = {}", id));
        }
    }

    let stmt_query = conn.query(&stmt, &[])?;
    if operation_detail.op_detail_id.is_none() {
        // insert.
        if let Some(row) = stmt_query.into_iter().next() {
            let oid: i32 = row.get("operation_detail_id");
            operation_detail.set_operation_detail_id(oid as u32);
        } else {
            return Err(BynarError::new(
                "Query to insert operation detail into database failed".to_string(),
            ));
        }
    }
    // update. even if query to update failed that's fine.
    Ok(())
}

pub fn save_state(
    pool: &Pool<ConnectionManager>,
    device_detail: &BlockDevice,
    state: State,
) -> BynarResult<()> {
    debug!(
        "Saving state as {} for device {}",
        state, device_detail.device.name
    );
    let conn = get_connection_from_pool(pool)?;

    if let Some(dev_id) = device_detail.device_database_id {
        // Device is in database, update the state. Start a transaction to roll back if needed.
        // transaction rolls back by default.
        let transaction = conn.transaction()?;
        let stmt = format!(
            "UPDATE hardware SET state = '{}' WHERE device_id={}",
            state, dev_id
        );
        let stmt_query = transaction.execute(&stmt, &[])?;
        info!(
            "Updated {} rows in database with state information",
            stmt_query
        );
        if stmt_query != 1 {
            // Only one device should  be updated. Rollback
            transaction.set_rollback();
            let _ = transaction.finish();
            Err(BynarError::new(
                "Attempt to update more than one device in database. Rolling back.".to_string(),
            ))
        } else {
            transaction.set_commit();
            let _ = transaction.finish();
            Ok(())
        }
    } else {
        // device is not in database. It should have been.
        Err(BynarError::new(format!(
            "Device {} for storage detail with id {} is not in database",
            device_detail.device.name, device_detail.storage_detail_id
        )))
    }
}

pub fn save_smart_result(
    pool: &Pool<ConnectionManager>,
    device_detail: &BlockDevice,
    smart_passed: bool,
) -> BynarResult<()> {
    debug!(
        "Saving smart check result as {} for device {}",
        smart_passed, device_detail.device.name
    );
    let conn = get_connection_from_pool(pool)?;

    if let Some(dev_id) = device_detail.device_database_id {
        // Device is in database, update smart_passed. Start a transaction to roll back if needed.
        // transaction rolls back by default.
        let transaction = conn.transaction()?;
        let stmt = format!(
            "UPDATE hardware SET smart_passed = {} WHERE device_id={}",
            smart_passed, dev_id
        );
        let stmt_query = transaction.execute(&stmt, &[])?;
        info!(
            "Updated {} rows in database with smart check result",
            stmt_query
        );
        if stmt_query != 1 {
            // Only one device should  be updated. Rollback
            transaction.set_rollback();
            transaction.finish()?;
            Err(BynarError::new(
                "Attempt to update more than one device in database. Rolling back.".to_string(),
            ))
        } else {
            transaction.set_commit();
            transaction.finish()?;
            Ok(())
        }
    } else {
        // device is not in database. It should have been.
        Err(BynarError::new(format!(
            "Device {} for storage detail with id {} is not in database",
            device_detail.device.name, device_detail.storage_detail_id
        )))
    }
}

// Returns the currently known disks from the database.
pub fn get_devices_from_db(
    pool: &Pool<ConnectionManager>,
    storage_detail_id: u32,
) -> BynarResult<Vec<(u32, String, PathBuf)>> {
    debug!("Retrieving devices from DB",);
    let conn = get_connection_from_pool(pool)?;

    let detail_id = storage_detail_id as i32;
    let stmt_query = conn.query(
        "select device_id, device_name, device_path from hardware where detail_id=$1 AND hardware_type=(SELECT hardware_id FROM hardware_types WHERE hardware_type='disk')",
        &[&detail_id],
    )?;

    let mut devices: Vec<(u32, String, PathBuf)> = Vec::new();
    for row in stmt_query.iter() {
        let dev_id: i32 = row.get(0);
        let dev_name: String = row.get(1);
        let dev_path: String = row.get(2);
        devices.push((dev_id as u32, dev_name, PathBuf::from(dev_path)));
    }
    Ok(devices)
}

/// Returns the state information from the database.
/// Returns error if no record of device is found in the database.
/// Returns the default state if state was not previously saved.
pub fn get_state(
    pool: &Pool<ConnectionManager>,
    device_detail: &BlockDevice,
) -> BynarResult<State> {
    debug!(
        "Retrieving state for device {} with storage detail id {} from DB",
        device_detail.device.name, device_detail.storage_detail_id
    );
    let conn = get_connection_from_pool(pool)?;

    match device_detail.device_database_id {
        Some(dev_id) => {
            let dev_id = dev_id as i32;
            let stmt_query = conn.query(
                "SELECT state FROM hardware WHERE device_id = $1",
                &[&dev_id],
            )?;
            if stmt_query.len() != 1 || stmt_query.is_empty() {
                // Database doesn't know about the device.  Must be new disk.
                Ok(State::Unscanned)
            } else {
                let row = stmt_query.get(0);
                let retrieved_state: String = row.get("state");
                Ok(State::from_str(&retrieved_state).unwrap_or(State::Unscanned))
            }
        }
        None => {
            // No entry of this device in database table. Cannot get state information
            Err(BynarError::new(format!(
                "Device {} for storage detail {} is not in DB",
                device_detail.device.name, device_detail.storage_detail_id
            )))
        }
    }
}

/// Returns whether smart checks have passed information from the database.
/// Returns error if no record of device is found in the database.
/// Returns false if not previously saved.
pub fn get_smart_result(
    pool: &Pool<ConnectionManager>,
    device_detail: &BlockDevice,
) -> BynarResult<bool> {
    debug!(
        "Retrieving smart check result for device {} with storage detail id {} from DB",
        device_detail.device.name, device_detail.storage_detail_id
    );
    let conn = get_connection_from_pool(pool)?;

    if let Some(dev_id) = device_detail.device_database_id {
        let stmt = format!(
            "SELECT smart_passed FROM hardware WHERE device_id = {}",
            dev_id
        );
        let stmt_query = conn.query(&stmt, &[])?;
        if stmt_query.len() != 1 || stmt_query.is_empty() {
            // Query didn't return anything. Assume smart checks have not been done/passed
            Ok(false)
        } else {
            // got something from the database
            let row = stmt_query.get(0);
            let smart_passed = row.get("smart_passed");
            Ok(smart_passed)
        }
    } else {
        // No entry of this device in database table. Cannot get smart_cheks info
        Err(BynarError::new(format!(
            "Device {} for storage detail {} is not in DB",
            device_detail.device.name, device_detail.storage_detail_id
        )))
    }
}

fn row_to_ticket(row: &Row<'_>) -> DiskRepairTicket {
    DiskRepairTicket {
        ticket_id: row.get(0),
        device_name: row.get(1),
        device_path: row.get(2),
    }
}

/// Get a list of ticket IDs (JIRA/other ids) that belong to me.
/// that are pending in op_type=waitForReplacement
pub fn get_outstanding_repair_tickets(
    pool: &Pool<ConnectionManager>,
    storage_detail_id: u32,
) -> BynarResult<Vec<DiskRepairTicket>> {
    let conn = get_connection_from_pool(pool)?;

    // Get all tickets of myself with device.state=WaitingForReplacement and operation_detail.status = pending or in_progress
    let stmt = "SELECT tracking_id, device_name, device_path FROM operation_details JOIN operations USING (operation_id)
     JOIN hardware USING (device_id) WHERE 
     (status=$1 OR status=$2) AND 
     type_id = (SELECT type_id FROM operation_types WHERE op_name= $3) AND 
     hardware.state in ($4, $5) AND 
     detail_id = $6 AND  
     tracking_id IS NOT NULL ORDER BY operations.start_time";

    let detail_id = storage_detail_id as i32;
    let stmt_query = conn.query(
        &stmt,
        &[
            &OperationStatus::InProgress.to_string(),
            &OperationStatus::Pending.to_string(),
            &OperationType::WaitingForReplacement.to_string(),
            &State::WaitingForReplacement.to_string(),
            &State::Good.to_string(),
            &detail_id,
        ],
    )?;
    let mut tickets: Vec<DiskRepairTicket> = Vec::new();
    if stmt_query.is_empty() {
        debug!(
            "No pending or in-progress tickets for this host with detail id {}",
            storage_detail_id
        );
        Ok(tickets)
    } else {
        debug!(
            "{} pending tickets for this host with detail id {}",
            stmt_query.len(),
            storage_detail_id
        );
        for row in stmt_query.iter() {
            // TODO [SD]: use postgres_derive
            tickets.push(row_to_ticket(&row));
        }
        Ok(tickets)
    }
}

/// Sets status=Complete for the record that has the given ticket_id.
/// Equivalent to calling add_or_update_operation_detail() with appropriate fields set
pub fn resolve_ticket_in_db(pool: &Pool<ConnectionManager>, ticket_id: &str) -> BynarResult<()> {
    let conn = get_connection_from_pool(pool)?;
    debug!("Attempting to resolve ticket {}", ticket_id);

    // TODO[SD]: make sure there is one ticket with this ID
    let stmt = format!(
        "UPDATE operation_details SET status='{}' WHERE ticket_id='{}'",
        OperationStatus::Complete,
        ticket_id
    );
    let stmt_query = conn.execute(&stmt, &[])?;
    info!(
        "Updated {} rows in database. Ticket {} marked as complete.",
        stmt_query, ticket_id
    );
    Ok(())
}

pub fn is_hardware_waiting_repair(
    pool: &Pool<ConnectionManager>,
    storage_detail_id: u32,
    device_name: &str,
    serial_number: Option<&str>,
) -> BynarResult<bool> {
    let conn = get_connection_from_pool(pool)?;
    // is there is any operation for this hardware that is waiting for replacement
    let mut stmt = "SELECT status FROM operation_details 
    JOIN operations USING (operation_id) 
    JOIN hardware USING (device_id) 
    WHERE device_name=$1 AND 
    detail_id=$2 AND 
    type_id = (SELECT type_id FROM operation_types WHERE op_name=$3) AND 
    state=$4"
        .to_string();
    let detail_id = storage_detail_id as i32;
    let operation_type = OperationType::WaitingForReplacement.to_string();
    let state_type = State::WaitingForReplacement.to_string();
    let mut params: Vec<&postgres::types::ToSql> =
        vec![&device_name, &detail_id, &operation_type, &state_type];
    // Add the serial_number to the query if given
    if let Some(ref serial) = serial_number {
        stmt.push_str(" AND device_uuid=$5");
        params.push(serial);
    }

    let stmt_query = conn.query(&stmt, &params)?;
    Ok(!stmt_query.is_empty())
}

<<<<<<< HEAD
/// Get a list of ticket IDs (JIRA/other ids) that belong to me.
/// that are in pending state 
pub fn get_pending_tickets(
    pool: &Pool<ConnectionManager>,
    storage_detail_id: u32,
) -> BynarResult<Vec<DiskRepairTicket>> {
    let conn = get_connection_from_pool(pool)?;

    // Get all tickets of myself with operation_detail.status = pending 
    let stmt = "SELECT tracking_id, device_name, device_path FROM operation_details JOIN operations USING (operation_id)
     JOIN hardware USING (device_id) WHERE 
     status=$1 AND  detail_id = $2 AND  
     tracking_id IS NOT NULL ORDER BY operations.start_time";

    let detail_id = storage_detail_id as i32;
    let stmt_query = conn.query(
        &stmt,
        &[
            &OperationStatus::Pending.to_string(),
            &detail_id,
        ],
    )?;
    let mut tickets: Vec<DiskRepairTicket> = Vec::new();
    if stmt_query.is_empty() {
        debug!(
            "No pending tickets for this host with detail id {}",
            storage_detail_id
        );
        Ok(tickets)
    } else {
        debug!(
            "{} pending tickets for this host with detail id {}",
            stmt_query.len(),
            storage_detail_id
        );
        for row in stmt_query.iter() {
            // TODO [SD]: use postgres_derive
            tickets.push(row_to_ticket(&row));
        }
        Ok(tickets)
    }
}
<<<<<<< HEAD

/// Get region id based on the region name.
pub fn get_region_id(
    pool: &Pool<ConnectionManager>,
    region_name: &str,
) -> BynarResult<u32> {
    let conn = get_connection_from_pool(pool)?;

    // Get region Id from region name  
     let stmt = format!(
        "SELECT region_id FROM regions WHERE region_name = '{}'",
        region_name
    );
    let stmt_query = conn.query(&stmt, &[])?;

    let mut region_id: u32 = 0;

    
   if let Some(res) = stmt_query.into_iter().next() {
        // Exists, return region_id
        let id: i32 = res.get(0);
        region_id = id as u32;
        debug!(
            "Region id {} for the region {}",
            region_id,region_name);
        
    } else {
        // does not exist
        debug!("No region with name {} in database", region_name);
    }
    Ok(region_id)
}

/// Get storage id based on the storage type.
pub fn get_storage_id(
    pool: &Pool<ConnectionManager>,
    storage_type: &str,
) -> BynarResult<u32> {
    let conn = get_connection_from_pool(pool)?;

    // Get storage Id from storage type  
     let stmt = format!(
         "SELECT storage_id FROM storage_types WHERE storage_type='{}'",
          storage_type
    );
    let stmt_query = conn.query(&stmt, &[])?;

    let mut storage_id: u32 = 0;

    
   if let Some(res) = stmt_query.into_iter().next() {
        // Exists, return storage_id
        let id: i32 = res.get(0);
        storage_id = id as u32;
        debug!(
            "Storage id {} for the storage_type {}",
            storage_id,storage_type);
    } else {
        // does not exist
        debug!("No storage with type {} in database", storage_type);
    }
    Ok(storage_id)
}

/// Get storage id based on the storage type.
pub fn get_storage_detail_id(
    pool: &Pool<ConnectionManager>,
    storage_id: u32,
    region_id: u32,
    host_name : &str
) -> BynarResult<u32> {
    let conn = get_connection_from_pool(pool)?;

    // Get storage detail Id 
     let stmt = format!(
         "SELECT detail_id FROM storage_details WHERE storage_id = {}
            AND region_id = {} AND hostname = '{}'",
            storage_id, region_id, host_name
    );
    let stmt_query = conn.query(&stmt, &[])?;

    let mut storage_detail_id: u32 = 0;

    
   if let Some(res) = stmt_query.into_iter().next() {
        // Exists, return storage_id
        let id: i32 = res.get(0);
        storage_detail_id = id as u32;
        debug!(
            "Storage details id {} for the host_name {} , region {} , storage_id {} ",
            storage_detail_id,host_name,region_id,storage_id);
    } else {
        // does not exist
        debug!("No storage detail id with host_name {} , region {} , storage_id {} 
        in database", host_name,region_id,storage_id,);
    }
    Ok(storage_detail_id)
}
=======
>>>>>>> 7430a2efdb77449da4784ea856380c43b6c43284
=======
>>>>>>> 106c4ad9
<|MERGE_RESOLUTION|>--- conflicted
+++ resolved
@@ -1111,50 +1111,6 @@
     Ok(!stmt_query.is_empty())
 }
 
-<<<<<<< HEAD
-/// Get a list of ticket IDs (JIRA/other ids) that belong to me.
-/// that are in pending state 
-pub fn get_pending_tickets(
-    pool: &Pool<ConnectionManager>,
-    storage_detail_id: u32,
-) -> BynarResult<Vec<DiskRepairTicket>> {
-    let conn = get_connection_from_pool(pool)?;
-
-    // Get all tickets of myself with operation_detail.status = pending 
-    let stmt = "SELECT tracking_id, device_name, device_path FROM operation_details JOIN operations USING (operation_id)
-     JOIN hardware USING (device_id) WHERE 
-     status=$1 AND  detail_id = $2 AND  
-     tracking_id IS NOT NULL ORDER BY operations.start_time";
-
-    let detail_id = storage_detail_id as i32;
-    let stmt_query = conn.query(
-        &stmt,
-        &[
-            &OperationStatus::Pending.to_string(),
-            &detail_id,
-        ],
-    )?;
-    let mut tickets: Vec<DiskRepairTicket> = Vec::new();
-    if stmt_query.is_empty() {
-        debug!(
-            "No pending tickets for this host with detail id {}",
-            storage_detail_id
-        );
-        Ok(tickets)
-    } else {
-        debug!(
-            "{} pending tickets for this host with detail id {}",
-            stmt_query.len(),
-            storage_detail_id
-        );
-        for row in stmt_query.iter() {
-            // TODO [SD]: use postgres_derive
-            tickets.push(row_to_ticket(&row));
-        }
-        Ok(tickets)
-    }
-}
-<<<<<<< HEAD
 
 /// Get region id based on the region name.
 pub fn get_region_id(
@@ -1252,8 +1208,4 @@
         in database", host_name,region_id,storage_id,);
     }
     Ok(storage_detail_id)
-}
-=======
->>>>>>> 7430a2efdb77449da4784ea856380c43b6c43284
-=======
->>>>>>> 106c4ad9
+}