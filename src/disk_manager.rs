--- conflicted
+++ resolved
@@ -8,14 +8,12 @@
 use std::time::Duration;
 
 use api::service::{
-    Disk, DiskType, Disks, Op, OpBoolResult, OpResult, Partition, PartitionInfo, ResultType,
+    Disk, DiskType, Disks, Op, OpBoolResult, OpResult,OpJiraTicketsResult, JiraInfo, Partition, PartitionInfo, ResultType,
 };
 mod backend;
-<<<<<<< HEAD
 mod in_progress;
 mod test_disk;
-=======
->>>>>>> 0ce1a1c4
+
 
 use crate::backend::BackendType;
 use crate::in_progress::{create_db_connection_pool};
@@ -231,11 +229,16 @@
                     }
                 };
             }
-	    Op::GetTicketsCreated => {
-		 let config: ConfigSettings = helpers::load_config(&config_dir, "bynar.json")?;
+            Op::GetTicketsCreated => {
+
+                get_jira_tickets( 
+                    &mut responder,
+                    config_dir
+                );
+               /* let config: ConfigSettings = helpers::load_config(&config_dir, "bynar.json")?;
                 let db_config = config.database;
-                let db_pool = in_progress::create_db_connection_pool(&db_config)?;
-/*{
+                let db_pool = in_progress::create_db_connection_pool(&db_config.database)?;
+               /* {
                     Err(e) => {
                         error!("Failed to create database pool {}", e);
                         return;
@@ -243,26 +246,14 @@
                     Ok(p) => p,
                 };*/
                 let h_info = Host::new();
-               /* if h_info.is_err() {
+                if h_info.is_err() {
                     error!("Failed to gather host information");
                     //gracefully exit
                     return();
-                }*/
+                }
                 let host_info = h_info.expect("Failed to gather host information");
                 debug!("Gathered host info: {:?}", host_info);
                 
-               /* let host_details_mapping: HostDetailsMapping = match update_storage_info(&host_info, &db_pool) {
-                    Err(e) => {
-                        error!("Failed to update information in tracking database {}", e);
-                        // TODO [SD]: return if cannot update.
-                        return;
-                    }
-                    Ok(d) => {
-                        info!("Host information added to database");
-                        d
-                    }
-                };*/
-
                 info!("Getting outstanding repair tickets");
                 //let tickets =  in_progress::get_pending_tickets(&db_pool,host_details_mapping.storage_detail_id);
                 let region_id =  in_progress::get_region_id(&db_pool,&host_info.region)?;
@@ -272,14 +263,14 @@
                 info!("Getting outstanding repair tickets");
                 let tickets = in_progress::get_outstanding_repair_tickets(&db_pool, storage_detail_id)?;
                 debug!("outstanding tickets: {:?}", tickets);
-                info!("Checking for resolved repair tickets");
+                info!("Checking for resolved repair tickets"); */
             }
         };
         thread::sleep(Duration::from_millis(10));
     }
 }
 
-fn respond_to_client(result: &OpResult, s: &mut Socket) -> BynarResult<()> {
+fn respond_to_client<T: protobuf::Message>(result: &T, s: &mut Socket) -> BynarResult<()> {
     let encoded = result.write_to_bytes()?;
     let msg = Message::from_slice(&encoded)?;
     debug!("Responding to client with msg len: {}", msg.len());
@@ -459,6 +450,86 @@
     debug!("Responding to client with msg len: {}", msg.len());
     s.send_msg(msg, 0)?;
     Ok(())
+}
+
+fn get_jira_tickets(s: &mut Socket,config_dir: &Path,
+) -> BynarResult<()> {
+
+    let mut result = OpJiraTicketsResult::new();
+    let config: ConfigSettings =  match helpers::load_config(&config_dir, "bynar.json"){
+        Ok(p) => p,
+        Err(e) => {
+            error!("Failed to load config file {}", e);
+            result.set_result(ResultType::ERR);
+            result.set_error_msg(e.to_string());
+
+            // unable to load config file
+            let _ = respond_to_client(&result, s);
+            return Ok(());
+        }
+    };
+    let db_config = config.database;
+    let db_pool = match in_progress::create_db_connection_pool(&db_config) {
+        Ok(p) => p,
+        Err(e) => {
+            error!("Failed to create database pool {}", e);
+            result.set_result(ResultType::ERR);
+            result.set_error_msg(e.to_string());
+
+            // unable to create DB connection
+            let _ = respond_to_client(&result, s);
+            return Ok(());
+        }
+    };
+   
+
+
+
+
+
+
+    let h_info = Host::new();
+    if h_info.is_err() {
+        error!("Failed to gather host information");
+        //gracefully exit
+        return Ok(());
+    }
+    let host_info = h_info.expect("Failed to gather host information");
+    debug!("Gathered host info: {:?}", host_info);
+    
+    info!("Getting outstanding repair tickets");
+    //let tickets =  in_progress::get_pending_tickets(&db_pool,host_details_mapping.storage_detail_id);
+    let region_id =  in_progress::get_region_id(&db_pool,&host_info.region)?;
+    let storage_id =  in_progress::get_storage_id(&db_pool,&host_info.storage_type.to_string())?;
+    let storage_detail_id = in_progress::get_storage_detail_id(&db_pool,storage_id,region_id,&host_info.hostname)?;
+
+    info!("Getting outstanding repair tickets");
+    let tickets = in_progress::get_outstanding_repair_tickets(&db_pool, storage_detail_id)?;
+    debug!("outstanding tickets: {:?}", tickets);
+    info!("Checking for resolved repair tickets");
+    result.set_result(ResultType::OK);
+    let proto_jira: Vec<JiraInfo> = tickets
+        .iter()
+        .map(|j|{
+            let mut  jiraResult= JiraInfo::new();
+            jiraResult.set_ticket_id(j.ticket_id.clone());
+            jiraResult.set_server_name(j.device_name.clone());
+            jiraResult
+        })
+        .collect();
+        result.set_tickets(RepeatedField::from_vec(proto_jira));
+    /*for ticket in tickets {
+      let mut jiraResult = JiraTicket::new();
+      jiraResult.set_ticket_id(ticket.ticket_id.to_string());
+      jiraResult.set_server_name(ticket.device_name.to_string());
+      result.set_tickets(jiraResult);
+    } 
+    result.set_result(ResultType::OK);*/
+    //result.set_tickets(tickets);
+    let _ = respond_to_client(&result, s);
+    debug!("outstanding tickets: {:?}", tickets);
+    info!("Checking for resolved repair tickets");
+     Ok(())
 }
 
 fn main() {
