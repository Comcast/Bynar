/// This is built into a separate binary called bynar-client
//mod disk_manager;
use std::fs::{read_to_string, File};
use std::path::Path;
use std::str::FromStr;

//use disk_manager::disk_manager;
use api::service::Disk;
use clap::{crate_authors, crate_version, App, Arg, ArgMatches, SubCommand};
use helpers::error::BynarResult;
use hostname::get_hostname;
use log::{error, info, trace};
use simplelog::{CombinedLogger, Config, TermLogger, WriteLogger};
use zmq::Socket;
/*
    CLI client to call functions over RPC
*/
<<<<<<< HEAD
/// Send a message to add a disk to the cluster
fn add_disk(s: &mut Socket, path: &Path, id: Option<u64>, simulate: bool) -> BynarResult<()> {
=======

fn add_disk(s: &Socket, path: &Path, id: Option<u64>, simulate: bool) -> BynarResult<()> {
>>>>>>> 69c73ed1
    helpers::add_disk_request(s, path, id, simulate)?;
    Ok(())
}

<<<<<<< HEAD
/// List the disks in a cluster and print them to the console
fn list_disks(s: &mut Socket) -> BynarResult<Vec<Disk>> {
=======
fn list_disks(s: &Socket) -> BynarResult<Vec<Disk>> {
>>>>>>> 69c73ed1
    let disks = helpers::list_disks_request(s)?;
    println!("disk list: {:?}", disks);
    Ok(disks)
}

<<<<<<< HEAD
/// Send a message to remove a disk from the cluster
fn remove_disk(s: &mut Socket, path: &Path, id: Option<u64>, simulate: bool) -> BynarResult<()> {
=======
fn remove_disk(s: &Socket, path: &Path, id: Option<u64>, simulate: bool) -> BynarResult<()> {
>>>>>>> 69c73ed1
    helpers::remove_disk_request(s, path, id, simulate)?;
    Ok(())
}

<<<<<<< HEAD
/// Wrapper for adding a disk, parses a command line input
/// to add a disk
fn handle_add_disk(s: &mut Socket, matches: &ArgMatches<'_>) {
=======
fn handle_add_disk(s: &Socket, matches: &ArgMatches<'_>) {
>>>>>>> 69c73ed1
    let p = Path::new(matches.value_of("path").unwrap());
    info!("Adding disk: {}", p.display());
    let id = match matches.value_of("id") {
        Some(i) => Some(u64::from_str(&i).unwrap()),
        None => None,
    };
    let simulate = match matches.value_of("simulate") {
        Some(s) => bool::from_str(&s).unwrap(),
        None => false,
    };
    match add_disk(s, &p, id, simulate) {
        Ok(_) => {
            println!("Adding disk successful");
        }
        Err(e) => {
            println!("Adding disk failed: {}", e);
        }
    };
}

<<<<<<< HEAD
/// Wrapper for listing disks
fn handle_list_disks(s: &mut Socket) {
=======
fn handle_list_disks(s: &Socket) {
>>>>>>> 69c73ed1
    info!("Listing disks");
    match list_disks(s) {
        Ok(disks) => {
            println!("Disk list: {:?}", disks);
        }
        Err(e) => {
            println!("Listing disks failed: {}", e);
        }
    };
}

<<<<<<< HEAD
/// Wrapper for getting and printing jira tickets
fn handle_jira_tickets(s: &mut Socket) -> BynarResult<()> {
=======
fn handle_jira_tickets(s: &Socket) -> BynarResult<()>{
>>>>>>> 69c73ed1
    trace!("handle_jira_tickets called");
    let _tickets = helpers::get_jira_tickets(s)?;
    trace!("handle_jira_tickets Finished");
    Ok(())
}

<<<<<<< HEAD
/// Wrapper for removing a disk, parses the command line
/// inputs for the appropriate arguments
fn handle_remove_disk(s: &mut Socket, matches: &ArgMatches<'_>) {
=======

fn handle_remove_disk(s: &Socket, matches: &ArgMatches<'_>) {
>>>>>>> 69c73ed1
    let p = Path::new(matches.value_of("path").unwrap());
    info!("Removing disk: {}", p.display());
    let id = match matches.value_of("id") {
        Some(i) => Some(u64::from_str(&i).unwrap()),
        None => None,
    };
    let simulate = match matches.value_of("simulate") {
        Some(s) => bool::from_str(&s).unwrap(),
        None => false,
    };
    match remove_disk(s, &p, id, simulate) {
        Ok(_) => {
            println!("Removing disk successful");
        }
        Err(e) => {
            println!("Removing disk failed: {}", e);
        }
    }
}

/// Create the command line arguments and parse them for proper input
fn get_cli_args(default_server_key: &str) -> ArgMatches<'_> {
    App::new("Ceph Disk Manager Client")
        .version(crate_version!())
        .author(crate_authors!())
        .about("Manually make RPC calls to the disk-manager to list, add or remove disks")
        .arg(
            Arg::with_name("host")
                .default_value("localhost")
                .help("The host to call for service")
                .long("host")
                .required(false)
                .takes_value(true),
        )
        .arg(
            Arg::with_name("port")
                .default_value("5555")
                .help("The port to call for service")
                .required(false)
                .short("p")
                .takes_value(true),
        )
        .arg(
            Arg::with_name("server_key")
                .default_value(default_server_key)
                .help("The public key for the disk-manager service.")
                .required(false)
                .long("serverkey")
                .takes_value(true),
        )
        .subcommand(
            SubCommand::with_name("add")
                .about("Add a disk into the cluster")
                .arg(
                    Arg::with_name("path")
                        .help("The disk path to add: Ex: /dev/sda")
                        .required(true)
                        .takes_value(true),
                )
                .arg(
                    Arg::with_name("id")
                        .help("An optional id to set for the disk.  Used for ceph osds")
                        .long("id")
                        .required(false)
                        .takes_value(true)
                        .validator(|v| match u64::from_str(&v) {
                            Ok(_) => Ok(()),
                            Err(_) => Err("id must be a valid u64".to_string()),
                        }),
                )
                .arg(
                    Arg::with_name("simulate")
                        .default_value("false")
                        .help("Simulate the operation")
                        .long("simulate")
                        .possible_values(&["false", "true"])
                        .required(false)
                        .takes_value(true),
                ),
        )
        .subcommand(SubCommand::with_name("list").about("List all disks on a server"))
        .subcommand(SubCommand::with_name("get_jira_tickets").about("get all tickets created"))
        .subcommand(
            SubCommand::with_name("remove")
                .about("Remove a disk from the cluster")
                .arg(
                    Arg::with_name("path")
                        .help("The disk path to add: Ex: /dev/sda")
                        .required(true)
                        .takes_value(true),
                )
                .arg(
                    Arg::with_name("id")
                        .help("An optional id to set for the disk.  Used for ceph osds")
                        .long("id")
                        .required(false)
                        .takes_value(true)
                        .validator(|v| match u64::from_str(&v) {
                            Ok(_) => Ok(()),
                            Err(_) => Err("id must be a valid u64".to_string()),
                        }),
                )
                .arg(
                    Arg::with_name("simulate")
                        .default_value("false")
                        .help("Simulate the operation")
                        .long("simulate")
                        .possible_values(&["false", "true"])
                        .required(false)
                        .takes_value(true),
                ),
        )
        .arg(
            Arg::with_name("v")
                .short("v")
                .multiple(true)
                .help("Sets the level of verbosity"),
        )
        .get_matches()
}

/// Run the client
fn main() {
    let server_key = format!(
        "/etc/bynar/{}.pem",
        get_hostname().unwrap_or_else(|| "ecpubkey".to_string())
    );
    let matches = get_cli_args(&server_key);
    let level = match matches.occurrences_of("v") {
        0 => log::LevelFilter::Info, //default
        1 => log::LevelFilter::Debug,
        _ => log::LevelFilter::Trace,
    };
    let host = matches.value_of("host").unwrap();
    let port = matches.value_of("port").unwrap();
    let _ = CombinedLogger::init(vec![
        TermLogger::new(level, Config::default()).unwrap(),
        WriteLogger::new(
            level,
            Config::default(),
            File::create("/var/log/bynar-client.log").unwrap(),
        ),
    ]);
    info!("Starting up");
    let server_pubkey = read_to_string(matches.value_of("server_key").unwrap()).unwrap();

    let mut s = match helpers::connect(host, port, &server_pubkey) {
        Ok(s) => s,
        Err(e) => {
            error!("Error connecting to socket: {:?}", e);
            return;
        }
    };
    if let Some(ref matches) = matches.subcommand_matches("add") {
        handle_add_disk(&mut s, matches);
    }
    if matches.subcommand_matches("list").is_some() {
        handle_list_disks(&mut s);
    }
    if let Some(ref matches) = matches.subcommand_matches("remove") {
        handle_remove_disk(&mut s, matches);
    }
    if let Some(ref _matches) = matches.subcommand_matches("get_jira_tickets") {
        handle_jira_tickets(&mut s);
    }
}<|MERGE_RESOLUTION|>--- conflicted
+++ resolved
@@ -15,45 +15,28 @@
 /*
     CLI client to call functions over RPC
 */
-<<<<<<< HEAD
 /// Send a message to add a disk to the cluster
-fn add_disk(s: &mut Socket, path: &Path, id: Option<u64>, simulate: bool) -> BynarResult<()> {
-=======
-
 fn add_disk(s: &Socket, path: &Path, id: Option<u64>, simulate: bool) -> BynarResult<()> {
->>>>>>> 69c73ed1
     helpers::add_disk_request(s, path, id, simulate)?;
     Ok(())
 }
 
-<<<<<<< HEAD
 /// List the disks in a cluster and print them to the console
-fn list_disks(s: &mut Socket) -> BynarResult<Vec<Disk>> {
-=======
 fn list_disks(s: &Socket) -> BynarResult<Vec<Disk>> {
->>>>>>> 69c73ed1
     let disks = helpers::list_disks_request(s)?;
     println!("disk list: {:?}", disks);
     Ok(disks)
 }
 
-<<<<<<< HEAD
 /// Send a message to remove a disk from the cluster
-fn remove_disk(s: &mut Socket, path: &Path, id: Option<u64>, simulate: bool) -> BynarResult<()> {
-=======
 fn remove_disk(s: &Socket, path: &Path, id: Option<u64>, simulate: bool) -> BynarResult<()> {
->>>>>>> 69c73ed1
     helpers::remove_disk_request(s, path, id, simulate)?;
     Ok(())
 }
 
-<<<<<<< HEAD
 /// Wrapper for adding a disk, parses a command line input
 /// to add a disk
-fn handle_add_disk(s: &mut Socket, matches: &ArgMatches<'_>) {
-=======
 fn handle_add_disk(s: &Socket, matches: &ArgMatches<'_>) {
->>>>>>> 69c73ed1
     let p = Path::new(matches.value_of("path").unwrap());
     info!("Adding disk: {}", p.display());
     let id = match matches.value_of("id") {
@@ -74,12 +57,8 @@
     };
 }
 
-<<<<<<< HEAD
 /// Wrapper for listing disks
-fn handle_list_disks(s: &mut Socket) {
-=======
 fn handle_list_disks(s: &Socket) {
->>>>>>> 69c73ed1
     info!("Listing disks");
     match list_disks(s) {
         Ok(disks) => {
@@ -91,26 +70,17 @@
     };
 }
 
-<<<<<<< HEAD
 /// Wrapper for getting and printing jira tickets
-fn handle_jira_tickets(s: &mut Socket) -> BynarResult<()> {
-=======
 fn handle_jira_tickets(s: &Socket) -> BynarResult<()>{
->>>>>>> 69c73ed1
     trace!("handle_jira_tickets called");
     let _tickets = helpers::get_jira_tickets(s)?;
     trace!("handle_jira_tickets Finished");
     Ok(())
 }
 
-<<<<<<< HEAD
 /// Wrapper for removing a disk, parses the command line
 /// inputs for the appropriate arguments
-fn handle_remove_disk(s: &mut Socket, matches: &ArgMatches<'_>) {
-=======
-
 fn handle_remove_disk(s: &Socket, matches: &ArgMatches<'_>) {
->>>>>>> 69c73ed1
     let p = Path::new(matches.value_of("path").unwrap());
     info!("Removing disk: {}", p.display());
     let id = match matches.value_of("id") {
