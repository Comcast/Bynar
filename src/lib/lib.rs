//! Functions that are needed across most of the workspace.
//!
use serde_derive::*;
use std::fs::read_to_string;
use std::path::Path;

use crate::error::{BynarError, BynarResult};
use api::service::{Disk, Op, OpBoolResult, Operation, ResultType,OpJiraTicketsResult,JiraInfo};
use hashicorp_vault::client::VaultClient;
use log::{debug, error};
use protobuf::parse_from_bytes;
use protobuf::Message as ProtobufMsg;
use serde::de::DeserializeOwned;
use zmq::{Message, Socket};

pub mod error;
pub mod host_information;

pub fn load_config<T>(config_dir: &Path, name: &str) -> BynarResult<T>
where
    T: DeserializeOwned,
{
    let p = config_dir.join(name);
    if !p.exists() {
        error!("{} config file does not exist", p.display());
    }
    let s = read_to_string(p)?;
    let deserialized: T = serde_json::from_str(&s)?;
    Ok(deserialized)
}

pub fn connect(host: &str, port: &str, server_publickey: &str) -> BynarResult<Socket> {
    debug!("Starting zmq sender with version({:?})", zmq::version());
    let context = zmq::Context::new();
    let requester = context.socket(zmq::REQ)?;
    let client_keypair = zmq::CurveKeyPair::new()?;

    requester.set_curve_serverkey(server_publickey)?;
    requester.set_curve_publickey(&client_keypair.public_key)?;
    requester.set_curve_secretkey(&client_keypair.secret_key)?;
    debug!("Connecting to tcp://{}:{}", host, port);
    assert!(requester
        .connect(&format!("tcp://{}:{}", host, port))
        .is_ok());
    debug!("Client mechanism: {:?}", requester.get_mechanism());

    Ok(requester)
}

pub fn get_vault_token(endpoint: &str, token: &str, hostname: &str) -> BynarResult<String> {
    let client = VaultClient::new(endpoint, token)?;
    let res = client.get_secret(&format!("/{}", hostname))?;
    Ok(res)
}

pub fn add_disk_request(
    s: &mut Socket,
    path: &Path,
    id: Option<u64>,
    simulate: bool,
) -> BynarResult<()> {
    let mut o = Operation::new();
    debug!("Creating add disk operation request");
    o.set_Op_type(Op::Add);
    o.set_disk(format!("{}", path.display()));
    o.set_simulate(simulate);
    if let Some(id) = id {
        o.set_osd_id(id);
    }

    let encoded = o.write_to_bytes().unwrap();
    let msg = Message::from_slice(&encoded)?;
    debug!("Sending message");
    s.send_msg(msg, 0)?;

    debug!("Waiting for response");
    let add_response = s.recv_bytes(0)?;
    debug!("Decoding msg len: {}", add_response.len());
    let op_result = parse_from_bytes::<api::service::OpResult>(&add_response)?;
    match op_result.get_result() {
        ResultType::OK => {
            debug!("Add disk successful");
            Ok(())
        }
        ResultType::ERR => {
            if op_result.has_error_msg() {
                let msg = op_result.get_error_msg();
                error!("Add disk failed: {}", msg);
                Err(BynarError::from(op_result.get_error_msg()))
            } else {
                error!("Add disk failed but error_msg not set");
                Err(BynarError::from("Add disk failed but error_msg not set"))
            }
        }
    }
}

/*
pub fn check_disk_request(s: &mut Socket) -> Result<RepairResponse, String> {
    let mut o = Operation::new();
    debug!("Creating check disk operation request");
    o.set_Op_type(Op::Check);

    let encoded = o.write_to_bytes().map_err(|e| e.to_string())?;
    let msg = Message::from_slice(&encoded).map_err(|e| e.to_string())?;
    debug!("Sending message");
    s.send_msg(msg, 0).map_err(|e| e.to_string())?;

    debug!("Waiting for response");
    let check_response = s.recv_bytes(0).map_err(|e| e.to_string())?;
    debug!("Decoding msg len: {}", check_response.len());
    let op_result = parse_from_bytes::<api::service::RepairResponse>(&check_response)
        .map_err(|e| e.to_string())?;

    Ok(op_result)
}
*/

pub fn list_disks_request(s: &mut Socket) -> BynarResult<Vec<Disk>> {
    let mut o = Operation::new();
    debug!("Creating list operation request");
    o.set_Op_type(Op::List);

    debug!("Encoding as hex");
    let encoded = o.write_to_bytes()?;
    debug!("{:?}", encoded);

    let msg = Message::from_slice(&encoded)?;
    debug!("Sending message");
    s.send_msg(msg, 0)?;

    debug!("Waiting for response");
    let disks_response = s.recv_bytes(0)?;
    debug!("Decoding msg len: {}", disks_response.len());
    let disk_list = parse_from_bytes::<api::service::Disks>(&disks_response)?;

    let mut d: Vec<Disk> = Vec::new();
    for disk in disk_list.get_disk() {
        d.push(disk.clone());
    }

    Ok(d)
}

pub fn safe_to_remove_request(s: &mut Socket, path: &Path) -> BynarResult<bool> {
    let mut o = Operation::new();
    debug!("Creating safe to remove operation request");
    o.set_Op_type(Op::SafeToRemove);
    o.set_disk(format!("{}", path.display()));
    let encoded = o.write_to_bytes()?;
    let msg = Message::from_slice(&encoded)?;
    debug!("Sending message");
    s.send_msg(msg, 0)?;

    debug!("Waiting for response");
    let safe_response = s.recv_bytes(0)?;
    debug!("Decoding msg len: {}", safe_response.len());
    let op_result = parse_from_bytes::<OpBoolResult>(&safe_response)?;
    match op_result.get_result() {
        ResultType::OK => Ok(op_result.get_value()),
        ResultType::ERR => Err(BynarError::from(op_result.get_error_msg())),
    }
}

pub fn remove_disk_request(
    s: &mut Socket,
    path: &Path,
    id: Option<u64>,
    simulate: bool,
) -> BynarResult<()> {
    let mut o = Operation::new();
    debug!("Creating remove operation request");
    o.set_Op_type(Op::Remove);
    o.set_disk(format!("{}", path.display()));
    o.set_simulate(simulate);
    if id.is_some() {
        o.set_osd_id(id.unwrap());
    }

    let encoded = o.write_to_bytes()?;
    let msg = Message::from_slice(&encoded)?;
    debug!("Sending message");
    s.send_msg(msg, 0)?;

    debug!("Waiting for response");
    let remove_response = s.recv_bytes(0)?;
    debug!("Decoding msg len: {}", remove_response.len());
    let op_result = parse_from_bytes::<api::service::OpResult>(&remove_response)?;
    match op_result.get_result() {
        ResultType::OK => {
            debug!("Add disk successful");
            Ok(())
        }
        ResultType::ERR => {
            if op_result.has_error_msg() {
                let msg = op_result.get_error_msg();
                error!("Remove disk failed: {}", msg);
                Err(BynarError::from(op_result.get_error_msg()))
            } else {
                error!("Remove disk failed but error_msg not set");
                Err(BynarError::from("Remove disk failed but error_msg not set"))
            }
        }
    }
}

#[derive(Clone, Debug, Deserialize)]
pub struct ConfigSettings {
    pub manager_host: String,
    pub manager_port: u16,
    /// Redfish Ip address or dns name ( Usually iLo where redfish is listening)
    pub redfish_ip: Option<String>,
    /// Redfish credentials
    pub redfish_username: Option<String>,
    /// Redfish credentials
    pub redfish_password: Option<String>,
    /// The port redfish is listening on
    pub redfish_port: Option<u16>,
    pub slack_webhook: Option<String>,
    pub slack_channel: Option<String>,
    pub slack_botname: Option<String>,
    pub vault_endpoint: Option<String>,
    pub vault_token: Option<String>,
    pub jira_user: String,
    pub jira_password: String,
    pub jira_host: String,
    pub jira_issue_type: String,
    pub jira_priority: String,
    pub jira_project_id: String,
    pub jira_ticket_assignee: String,
    pub proxy: Option<String>,
    pub database: DBConfig,
}

#[derive(Clone, Debug, Deserialize)]
pub struct DBConfig {
    pub username: String,
    pub password: Option<String>,
    pub port: u16,
    pub endpoint: String,
    pub dbname: String,
}

pub fn get_jira_tickets(s: &mut Socket) -> BynarResult<()>{
    let mut o = Operation::new();
    debug!("calling get_jira_tickets ");
    println!("entered in lib jira ");
    o.set_Op_type(Op::GetTicketsCreated);
    //o.set_disk(format!("{}", path.display()));
    let encoded = o.write_to_bytes()?;
    let msg = Message::from_slice(&encoded)?;
    debug!("Sending message in get_jira_tickets");
<<<<<<< HEAD
    println!("entered in lib jira nd set message");
=======
    println!("entered in lib jira and set message");
>>>>>>> 8059b5e0
    s.send_msg(msg, 0)?;

    debug!("Waiting for response: get_jira_tickets");
    println!("Sending message in get_jira_tickets");
    let tickets_response = s.recv_bytes(0)?;
    debug!("Decoding msg len: {}", tickets_response.len());
    println!("Decoding msg len: {}", tickets_response.len());
    let op_jira_result = parse_from_bytes::<OpJiraTicketsResult>(&tickets_response)?;
    match op_jira_result.get_result() {
        ResultType::OK => {
            debug!("get tickets successfully");
             let proto_jira = op_jira_result.get_tickets();
             let mut jira: Vec<JiraInfo> = Vec::new();
            for JiraInfo in proto_jira {
               println!("get_ticket_id: {}", JiraInfo.get_ticket_id());
               println!("get_server_name: {}", JiraInfo.get_server_name());
            }
            Ok(())
        }
        ResultType::ERR => {
            if op_jira_result.has_error_msg() {
                let msg = op_jira_result.get_error_msg();
                error!("get jira tickets failed : {}", msg);
                Err(BynarError::from(op_jira_result.get_error_msg()))
            } else {
                error!("Get jira tickets failed but error_msg not set");
                Err(BynarError::from("Get jira tickets failed but error_msg not set"))
            }
        }
    }
   
}<|MERGE_RESOLUTION|>--- conflicted
+++ resolved
@@ -250,11 +250,11 @@
     let encoded = o.write_to_bytes()?;
     let msg = Message::from_slice(&encoded)?;
     debug!("Sending message in get_jira_tickets");
-<<<<<<< HEAD
-    println!("entered in lib jira nd set message");
-=======
+
+
+
     println!("entered in lib jira and set message");
->>>>>>> 8059b5e0
+
     s.send_msg(msg, 0)?;
 
     debug!("Waiting for response: get_jira_tickets");
