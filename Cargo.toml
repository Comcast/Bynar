[package]
name = "bynar"
version = "0.1.2"
authors = ["Chris Holcombe <xfactor973@gmail.com>"]
description = "Server remediation as a service"
license = "Apache-2.0"
readme = "README.md"

[package.metadata.deb]
maintainer = "Chris Holcombe <xfactor973@gmail.com>"
depends = "$auto, systemd"
section = "utility"
assets = [
	["etc/bynar/bynar.json", "/etc/bynar/bynar.json", "666"],
	["target/release/bynar", "usr/sbin/", "755"],
	["target/release/client", "usr/bin/bynar-client", "755"],
	["target/release/disk-manager", "usr/sbin/", "755"],
	["systemd/disk-manager.service", "/lib/systemd/system/disk-manager.service", "644"],
    ["README.md", "usr/share/doc/bynar/README", "644"],
]
conf-files = [
	"/etc/bynar/bynar.json"
]

[workspace]

[dev-dependencies]
lazy_static = "~1.1"
mocktopus = "0.5.0"
rand = "~0.5"

[dependencies]
api = { path = "api" }
blkid = "~0.2"
block-utils = {git = "https://github.com/cholcombe973/block-utils"}
ceph = "~1.0"
clap = "~2"
client = { path = "client" }
disk-manager = { path = "disk-manager" }
dmi = {git = "https://github.com/cholcombe973/dmi"}
fstab = "~0.3"
gluster = "~1.0"
goji = { git = "https://github.com/cholcombe973/goji.git" }
gpt = { git = "https://github.com/Quyzi/gpt"}
hashicorp_vault = { git = "https://github.com/cholcombe973/vault-rs.git" }
helpers = { path = "helpers" }
hostname = "~0.1"
init-daemon = "~0.1"
json = "~0.11"
libatasmart = "~0.1"
libc = "~0.2"
log = "~0.4"
petgraph = "~0.4"
protobuf = "~2"
rayon = "~1.0"
reqwest = "~0.8"
rusqlite = "~0.14"
serde = "~1"
serde_derive = "~1"
serde_json = "~1"
simplelog = "~0.5"
slack-hook = "~0.7"
tempdir = "~0.3"
time = "~0.1"
uname = "~0.1"
<<<<<<< HEAD
uuid = { version="~0.6", features = ["v4"]}
zmq = {version="~0.8"}
postgres = "~0.15"
chrono = "~0.4"
postgres-shared = "~0.4"
=======
uuid = { version="~0.7", features = ["v4"]}
zmq = {version="~0.8"}
>>>>>>> e4b61ab9
<|MERGE_RESOLUTION|>--- conflicted
+++ resolved
@@ -63,13 +63,8 @@
 tempdir = "~0.3"
 time = "~0.1"
 uname = "~0.1"
-<<<<<<< HEAD
-uuid = { version="~0.6", features = ["v4"]}
+uuid = { version="~0.7", features = ["v4"]}
 zmq = {version="~0.8"}
 postgres = "~0.15"
 chrono = "~0.4"
-postgres-shared = "~0.4"
-=======
-uuid = { version="~0.7", features = ["v4"]}
-zmq = {version="~0.8"}
->>>>>>> e4b61ab9
+postgres-shared = "~0.4"