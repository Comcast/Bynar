--- conflicted
+++ resolved
@@ -41,11 +41,7 @@
 [dependencies]
 api = { path = "api" }
 blkid = "~0.2"
-<<<<<<< HEAD
-block-utils = {git = "https://github.com/cholcombe973/block-utils"} #"~0.6"
-=======
 block-utils = {git = "https://github.com/cholcombe973/block-utils.git"}#"~0.6"
->>>>>>> d1233a7b
 bytes = "*"
 ceph = "~3.0"
 chrono = "~0.4"
